--- conflicted
+++ resolved
@@ -139,8 +139,6 @@
   note   = {[Online; accessed 23-November-2021]}
 }
 
-<<<<<<< HEAD
-=======
 @article{zavadskas2010new,
   title={A new additive ratio assessment (ARAS) method in multicriteria decision-making},
   author={Zavadskas, Edmundas Kazimieras and Turskis, Zenonas},
@@ -151,7 +149,7 @@
   year={2010},
   publisher={Taylor \& Francis}
 }
->>>>>>> 612cca40
+
 
 % skcrtieria.madm.simple
 
@@ -188,7 +186,7 @@
   journal = {AGRIS}
 }
 
-<<<<<<< HEAD
+
 % skcrtieria.agg.ram
 
 @article{SOTOUDEHANVARI2023138695,
@@ -203,7 +201,8 @@
 author = {Alireza Sotoudeh-Anvari},
 keywords = {Multi-criteria decision making, Different compensation degrees, Heuristic similarity measure, Sustainability},
 abstract = {The major objective of this paper is to introduce a novel multi-criteria decision making method (MCDM) called Root Assessment Method (RAM) which is easy to understand, straightforward to use and comparable with other well-known MCDM methods. RAM is motivated by the shortcomings of existing MCDM methods to obtain a reliable result in a decision problem and also the fact that decision maker (DM) should understand the whole decision making process to be able to avoid possible computational pitfalls. To do so, we define an aggregating function to rank the alternatives based on a radical expression which its radicand and index are the sums of benefit and cost criteria of each alternative, respectively. Accordingly, RAM allows a different compensation degree between beneficial and non-beneficial criteria which is rare in existing MCDM methods. As the advantages of RAM, the ranking result is not influenced by additional parameter, beneficial and non-beneficial criteria can be simultaneously considered without any transformation and pairwise comparisons are not used. On the other hand, it is observed that RAM can provide the advantage of preventing rank reversal in two case studies, whereas TOPSIS and VIKOR are subject to this problem in the same cases. As another contribution, a new heuristic procedure is suggested to compare the ranking results obtained by RAM with other methods. Ten numerical examples demonstrate that RAM results are consistent with its presumed function and are easily interpretable for a DM who may not be well acquainted with theoretical aspects of MCDM methods. Examples are positioned in the field of sustainability research as the area with wide application of MCDM methods. The results provided by RAM are encouraging and we hope this method contributes to enrich decision theory.}
-=======
+}
+
 @article{zavadskas2012optimization,
   title={Optimization of weighted aggregated sum product assessment},
   author={Zavadskas, Edmundas Kazimieras and Turskis, Zenonas and Antucheviciene, Jurgita and Zakarevicius, Algimantas},
@@ -219,7 +218,6 @@
   author    = {Dezert, Jean and Tchamova, Albena and Han, Deqiang and Tacnet, Jean-Marc},
   booktitle = {2020 IEEE 23rd International Conference on Information Fusion (FUSION)}, 
   year      = {2020},
->>>>>>> 612cca40
 }
 
 % skcriteria.preprocessing.weighters
