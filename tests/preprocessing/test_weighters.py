--- conflicted
+++ resolved
@@ -31,11 +31,8 @@
     Critic,
     EntropyWeighter,
     EqualWeighter,
-<<<<<<< HEAD
     GiniWeighter,
-=======
     MEREC,
->>>>>>> 5cf66f79
     SKCWeighterABC,
     StdWeighter,
     critic_weights,
@@ -439,7 +436,50 @@
 
 
 # =============================================================================
-<<<<<<< HEAD
+# MEREC
+# =============================================================================
+
+
+def test_MEREC_keshavarz2021determination():
+    """
+    Data from:
+        Keshavarz-Ghorabaee, M., Amiri, M., Zavadskas, E. K., Turskis, Z.,
+        & Antucheviciene, J. (2021).
+        Determination of objective weights using a new method based on the
+        removal effects of criteria (MEREC).
+        Symmetry, 13(4), 525.
+    """
+
+    dm = skcriteria.mkdm(
+        matrix=[
+            [450, 8000, 54, 145],
+            [10, 9100, 2, 160],
+            [100, 8200, 31, 153],
+            [220, 9300, 1, 162],
+            [5, 8400, 23, 158],
+        ],
+        objectives=[max, max, min, min],
+    )
+
+    expected = skcriteria.mkdm(
+        matrix=[
+            [450, 8000, 54, 145],
+            [10, 9100, 2, 160],
+            [100, 8200, 31, 153],
+            [220, 9300, 1, 162],
+            [5, 8400, 23, 158],
+        ],
+        objectives=[max, max, min, min],
+        weights=[0.5752, 0.0141, 0.4016, 0.0091],
+    )
+
+    weighter = MEREC()
+
+    result = weighter.transform(dm)
+    assert result.aequals(expected, atol=1e-3)
+
+
+# =============================================================================
 # Gini
 # =============================================================================
 
@@ -521,46 +561,4 @@
 
     expected = scaler.transform(expected)
 
-=======
-# MEREC
-# =============================================================================
-
-
-def test_MEREC_keshavarz2021determination():
-    """
-    Data from:
-        Keshavarz-Ghorabaee, M., Amiri, M., Zavadskas, E. K., Turskis, Z.,
-        & Antucheviciene, J. (2021).
-        Determination of objective weights using a new method based on the
-        removal effects of criteria (MEREC).
-        Symmetry, 13(4), 525.
-    """
-
-    dm = skcriteria.mkdm(
-        matrix=[
-            [450, 8000, 54, 145],
-            [10, 9100, 2, 160],
-            [100, 8200, 31, 153],
-            [220, 9300, 1, 162],
-            [5, 8400, 23, 158],
-        ],
-        objectives=[max, max, min, min],
-    )
-
-    expected = skcriteria.mkdm(
-        matrix=[
-            [450, 8000, 54, 145],
-            [10, 9100, 2, 160],
-            [100, 8200, 31, 153],
-            [220, 9300, 1, 162],
-            [5, 8400, 23, 158],
-        ],
-        objectives=[max, max, min, min],
-        weights=[0.5752, 0.0141, 0.4016, 0.0091],
-    )
-
-    weighter = MEREC()
-
-    result = weighter.transform(dm)
->>>>>>> 5cf66f79
     assert result.aequals(expected, atol=1e-3)