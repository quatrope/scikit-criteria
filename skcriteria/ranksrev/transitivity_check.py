--- conflicted
+++ resolved
@@ -325,13 +325,9 @@
         acyclic_graphs = generate_acyclic_graphs(
             graph,
             strategy=self._cycle_removal_strategy,
-<<<<<<< HEAD
-            # TODO (agregamos parametro?) PAU, NI IDEA, VER
-=======
             max_attempts=(
                 self._max_acyclic_graphs * 10
             ),  # TODO (agregamos parametro?) PAU, NI IDEA, VER
->>>>>>> e18dbfc1
             max_graphs=self._max_acyclic_graphs,
             seed=self._random_state.random(),
         )
@@ -374,17 +370,8 @@
 
     def _calculate_transitivity_break(self,graph):
 
-<<<<<<< HEAD
-        # trans_break = list(nx.simple_cycles(graph, length_bound=3))
-        trans_break = [
-            cycle
-            for cycle in nx.simple_cycles(graph, length_bound=3)
-            if len(cycle) == 3
-        ]
-=======
         # TODO: Justificar el 3 en length_bound
         trans_break = list(nx.simple_cycles(graph, length_bound=3))
->>>>>>> e18dbfc1
 
         trans_break_rate = len(trans_break) / _transitivity_break_bound(
             len(graph.nodes)
