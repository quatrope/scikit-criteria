--- conflicted
+++ resolved
@@ -36,8 +36,6 @@
 # INTERNAL FUNCTIONS
 # =============================================================================
 
-<<<<<<< HEAD
-=======
 
 def _untie_by_dominance(alt1, alt2, dm):
 
@@ -53,7 +51,6 @@
     return [winner]
 
 
->>>>>>> 5bf7830b
 def _transitivity_break_bound(n):
     """
     Calculate the maximum number of transitivity violations possible in a n-tournament.
@@ -246,21 +243,11 @@
         """x.__repr__() <==> repr(x)."""
         name = self.get_method_name()
         dm = repr(self.dmaker)
-<<<<<<< HEAD
-        make_transitive_strategy = self._make_transitive_strategy
-        # repeats = self.repeat
-        # ama = self._allow_missing_alternatives
-        # lds = self.last_diff_strategy
-        return (
-            f"<{name} {dm}>"
-              #Transitive strategy={make_transitive_strategy}"
-=======
         trs = self._make_transitive_strategy
         mr = self._max_ranks
         return (
             f"<{name} {dm}, "
             f"make_transitive_strategy={trs}, max_ranks={mr}>"
->>>>>>> 5bf7830b
         )
 
     # PROPERTIES ==============================================================
@@ -294,32 +281,14 @@
 
     # LOGIC ===================================================================
 
-<<<<<<< HEAD
-    def _untie(self, r1, r2, dm):
-        """Untie rankings by dominance"""
-        dominance_result = rank.dominance(dm.alternatives[r1], dm.alternatives[r2])
-        winner_edge = (
-            (r1, r2) if dominance_result.aDb < dominance_result.bDa else (r2, r1)
-        )
-        return [winner_edge]
-
-    def _evaluate_pairwise_submatrix(
-        self, decision_matrix, alternative_pair, pipeline
-    ):
-=======
     def _evaluate_pairwise_submatrix(self, decision_matrix, alternative_pair):
->>>>>>> 5bf7830b
         """
         Apply the MCDM pipeline to a sub-problem of two alternatives
         """
         sub_dm = decision_matrix.loc[alternative_pair]
         return self._dmaker.evaluate(sub_dm)
 
-<<<<<<< HEAD
-    def _get_graph_edges(self, results, dm):
-=======
     def _get_graph_edges(self, results, decision_matrix):
->>>>>>> 5bf7830b
         """
         Generate directed graph edges from pairwise comparison results.
 
@@ -347,12 +316,7 @@
         """
         edges = []
 
-<<<<<<< HEAD
-        untier = self._untie
-
-=======
         # Get the rank untier strategy
->>>>>>> 5bf7830b
         for rr in results:
             # Access the names of the compared alternatives
             alt_names = rr.alternatives
@@ -366,28 +330,18 @@
             elif ranks[1] < ranks[0]:
                 edges.append((alt_names[1], alt_names[0]))
             else:
-<<<<<<< HEAD
-                untied_edges = untier(alt_names[0], alt_names[1], dm)
-=======
                 untied_edges = _untie_by_dominance(
                     alt_names[0], alt_names[1], decision_matrix
                 )
->>>>>>> 5bf7830b
                 edges.extend(untied_edges)
 
         return edges
 
     def _add_break_info_to_rank(self, rank, dag, removed_edges, iteration=1):
 
-<<<<<<< HEAD
-        method = str(rank.method)
-        if dag != None:
-            method = method + ", Untie method: DOMINANCE"
-=======
         method = rank.method
         if dag:
             method = f"{method} + RRT3 RECOMPOSITION_{iteration}"
->>>>>>> 5bf7830b
 
         extra = dict(rank.extra_.items())
 
@@ -508,17 +462,12 @@
     def _test_criterion_3(self, test_criterion_2, orank, returned_ranks):
         """Perform test criterion 3"""
         return (
-<<<<<<< HEAD
-            test_criterion_2
-            and (orank.values == returned_ranks[0].values).all()
-=======
             "Passed"
             if (
                 test_criterion_2 == "Passed"
                 and (orank.values == returned_ranks[0].values).all()
             )
             else "Not Passed"
->>>>>>> 5bf7830b
         )
 
     def evaluate(self, *, dm):
