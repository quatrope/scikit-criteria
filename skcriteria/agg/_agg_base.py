#!/usr/bin/env python
# -*- coding: utf-8 -*-
# License: BSD-3 (https://tldrlegal.com/license/bsd-3-clause-license-(revised))
# Copyright (c) 2016-2021, Cabral, Juan; Luczywo, Nadia
# Copyright (c) 2022-2025 QuatroPe
# All rights reserved.

# =============================================================================
# DOCS
# =============================================================================

"""Core functionalities to create madm decision-maker classes."""


# =============================================================================
# imports
# =============================================================================

import abc
import inspect
from collections import Counter
from functools import partial

import numpy as np

import pandas as pd

from ..core import SKCMethodABC, mkdm
from ..utils import (
    Bunch,
    DiffEqualityMixin,
    deprecated,
    dict_allclose,
    diff,
    doc_inherit,
)

# =============================================================================
# DM BASE
# =============================================================================


def _validate_evaluate_dm_parameter(cls, dm_param):
    """
    Validate that the 'dm' parameter meets the required rules.

    Rules:
    1. Must be named 'dm'
    2. Must be positional
    3. Must not have a default value

    Parameters
    ----------
    cls : class
        The class containing the method
    dm_param : inspect.Parameter
        The 'dm' parameter to validate

    Raises
    ------
    TypeError
        If any of the rules are not met
    """
    # Check decision matrix name
    if dm_param.name != "dm":
        raise TypeError(
            f"First parameter after 'self' in {cls.__name__}.evaluate() "
            f"must be named 'dm', got '{dm_param.name}'"
        )

    # Check it is positional
    if dm_param.kind not in (
        inspect.Parameter.POSITIONAL_ONLY,
        inspect.Parameter.POSITIONAL_OR_KEYWORD,
    ):
        raise TypeError(
            f"Parameter 'dm' in {cls.__name__}.evaluate() "
            f"must be positional, got {dm_param.kind.name}"
        )

    # Check it has no default value
    if dm_param.default != inspect.Parameter.empty:
        raise TypeError(
            f"Parameter 'dm' in {cls.__name__}.evaluate() "
            f"must not have a default value"
        )


#: Parameters that are not allowed in the evaluate method
_FORBIDEN_EVALUATE_EXTRA_PARAMS = tuple(
    sorted(inspect.signature(mkdm).parameters)
)


def _validate_evaluate_additional_parameters(cls, params):
    """
    Validate that all additional parameters meet the required rules.

    Rules for additional parameters:
    1. Must have default values
    2. Must be keyword-only parameters

    Parameters
    ----------
    cls : class
        The class containing the method
    params : list of inspect.Parameter
        List of additional parameters to validate

    Raises
    ------
    TypeError
        If any parameter doesn't meet the requirements
    """
    for param in params:
        # Check that parameter has a default value
        if param.default == inspect.Parameter.empty:
            raise TypeError(
                f"Parameter '{param.name}' in {cls.__name__}.evaluate() "
                f"must have a default value"
            )

        # Check that parameter is keyword-only
        if param.kind != inspect.Parameter.KEYWORD_ONLY:
            raise TypeError(
                f"Parameter '{param.name}' in {cls.__name__}.evaluate() "
                f"must be keyword-only, got {param.kind.name}"
            )

        # Check that parameter name is not in mkdm function parameters
        if param.name in _FORBIDEN_EVALUATE_EXTRA_PARAMS:
            raise TypeError(
                f"Parameter '{param.name}' in {cls.__name__}.evaluate() "
                "is forbidden. Forbidden names: "
                f"{_FORBIDEN_EVALUATE_EXTRA_PARAMS}"
            )


class SKCDecisionMakerABC(SKCMethodABC):
    """Abstract class for all decisor based methods in scikit-criteria."""

    _skcriteria_abstract_class = True
    _skcriteria_dm_type = "decision_maker"

    def __init_subclass__(cls):
        """Validate if the subclass are well formed.

        This method is called by the metaclass when a subclass is created.

        Raises
        ------
        TypeError
            If the subclass is not well formed

        """
        super().__init_subclass__()

        # Get the evaluate method from the subclass
        evaluate_method = getattr(cls, "evaluate")

        if evaluate_method is not SKCDecisionMakerABC.evaluate:

            sig = inspect.signature(evaluate_method)
            params = list(sig.parameters.values())

            # Skip 'self'
            dm, *additional_params = params[1:]

            # validate the parameters
            _validate_evaluate_dm_parameter(cls, dm)
            _validate_evaluate_additional_parameters(cls, additional_params)

    @abc.abstractmethod
    def _evaluate_data(self, **kwargs):
        raise NotImplementedError()

    @abc.abstractmethod
    def _make_result(self, alternatives, values, extra, **kwargs):
        raise NotImplementedError()

<<<<<<< HEAD
    def evaluate(self, dm, **kwargs):
        """Validate the dm and calculate and evaluate the alternatives.
=======
    def _evaluate_dm(self, dm, **kwargs):
        """Internal method that contains the core evaluation logic.
>>>>>>> f571119b

        Parameters
        ----------
        dm: :py:class:`skcriteria.data.DecisionMatrix`
            Decision matrix on which the ranking will be calculated.
        **kwargs:
            Additional parameters

        Returns
        -------
        :py:class:`skcriteria.data.RankResult`
            Ranking.

        """
        data = dm.to_dict()

        result_data, extra = self._evaluate_data(**data, **kwargs)

        alternatives = data["alternatives"]
        result = self._make_result(
            alternatives=alternatives,
            values=result_data,
            extra=extra,
        )

        return result

    def evaluate(self, dm):
        """Validate the dm and calculate and evaluate the alternatives.

        Parameters
        ----------
        dm: :py:class:`skcriteria.data.DecisionMatrix`
            Decision matrix on which the ranking will be calculated.

        Returns
        -------
        :py:class:`skcriteria.data.RankResult`
            Ranking.

        """
        return self._evaluate_dm(dm)


# =============================================================================
# RESULTS
# =============================================================================


class ResultABC(DiffEqualityMixin, metaclass=abc.ABCMeta):
    """Base class to implement different types of results.

    Any evaluation of the DecisionMatrix is expected to result in an object
    that extends the functionalities of this class.

    Parameters
    ----------
    method: str
        Name of the method that generated the result.
    alternatives: array-like
        Names of the alternatives evaluated.
    values: array-like
        Values assigned to each alternative by the method, where the i-th
        value refers to the valuation of the i-th. alternative.
    extra: dict-like
        Extra information provided by the method regarding the evaluation of
        the alternatives.

    """

    _skcriteria_result_series = None

    def __init_subclass__(cls):
        """Validate if the subclass are well formed."""
        result_column = cls._skcriteria_result_series
        if result_column is None:
            raise TypeError(f"{cls} must redefine '_skcriteria_result_series'")

    def __init__(self, method, alternatives, values, extra):
        self._validate_result(values)
        self._method = str(method)
        self._extra = Bunch("extra", extra)
        self._result_series = pd.Series(
            values,
            index=pd.Index(alternatives, name="Alternatives", copy=True),
            name=self._skcriteria_result_series,
            copy=True,
        )

    @abc.abstractmethod
    def _validate_result(self, values):
        """Validate that the values are the expected by the result type."""
        raise NotImplementedError()

    @property
    def values(self):
        """Values assigned to each alternative by the method.

        The i-th value refers to the valuation of the i-th. alternative.

        """
        return self._result_series.to_numpy(copy=True)

    @property
    def method(self):
        """Name of the method that generated the result."""
        return self._method

    @property
    def alternatives(self):
        """Names of the alternatives evaluated."""
        return self._result_series.index.to_numpy(copy=True)

    @property
    def extra_(self):
        """Additional information about the result.

        Note
        ----
        ``e_`` is an alias for this property

        """
        return self._extra

    e_ = extra_  # shortcut to extra_

    # UTILS ===================================================================

    def to_series(self):
        """The result as `pandas.Series`."""
        series = self._result_series.copy(deep=True)
        series.index = self._result_series.index.copy(deep=True)
        return series

    # CMP =====================================================================

    @property
    def shape(self):
        """Tuple with (number_of_alternatives, ).

        rank.shape <==> np.shape(rank)

        """
        return np.shape(self._result_series)

    def __len__(self):
        """Return the number ot alternatives.

        rank.__len__() <==> len(rank).

        """
        return len(self._result_series)

    @doc_inherit(DiffEqualityMixin.diff)
    def diff(
        self,
        other,
        rtol=1e-05,
        atol=1e-08,
        equal_nan=False,
        check_dtypes=False,
    ):
        def array_allclose(left_value, right_value):
            return np.allclose(
                left_value,
                right_value,
                rtol=rtol,
                atol=atol,
                equal_nan=equal_nan,
            )

        members = {
            "method": np.array_equal,
            "alternatives": np.array_equal,
            "values": array_allclose,
            "extra_": partial(
                dict_allclose, rtol=rtol, atol=atol, equal_nan=equal_nan
            ),
        }

        the_diff = diff(self, other, **members)
        return the_diff

    def values_equals(self, other):
        """Check if the alternatives and values are the same.

        The method doesn't check the method or the extra parameters.

        """
        the_diff = self.diff(other)
        return (
            "alternatives" not in the_diff.members_diff
            and "values" not in the_diff.members_diff
        )

    # REPR ====================================================================

    def __repr__(self):
        """result.__repr__() <==> repr(result)."""
        kwargs = {"show_dimensions": False}

        # retrieve the original string
        df = self._result_series.to_frame().T
        original_string = df.to_string(**kwargs)

        # add dimension
        string = f"{original_string}\n[Method: {self.method}]"

        return string

    def _repr_html_(self):
        """Return a html representation for a particular result.

        Mainly for IPython notebook.

        """
        df = self._result_series.to_frame().T
        original_html = df.style._repr_html_()
        rtype = self._skcriteria_result_series.lower()

        # add metadata
        html = (
            f"<div class='skcresult-{rtype} skcresult'>\n"
            f"{original_html}"
            f"<em class='skcresult-method'>Method: {self.method}</em>\n"
            "</div>"
        )

        return html


@doc_inherit(ResultABC, warn_class=False)
class RankResult(ResultABC):
    """Ranking of alternatives.

    This type of results is used by methods that generate a ranking of
    alternatives.

    """

    _skcriteria_result_series = "Rank"

    @doc_inherit(ResultABC._validate_result)
    def _validate_result(self, values):
        # the sorted unique values of the rank!
        # [1, 1, 1, 2, 3] >>> [1, 2, 3] <<< OK! this is consecutive
        # [1, 1, 4, 4, 3] >>> [1, 3, 4]  <<< BAD this is not consecutive
        cleaned_values = np.sort(np.unique(values))

        # the size of the sorted unique values
        # len([1, 2, 3]) => 3
        # len([1, 3, 4]) => 3
        length = len(cleaned_values)

        # this create the expected rank of this length (must start in 1)
        # [1, 2, 3] -> [1, 2, 3]
        # [1, 3, 4] -> [1, 2, 3]
        expected = np.arange(length) + 1

        # if the sorted unique values are not the expected, this is not a rank
        if not np.array_equal(np.sort(cleaned_values), expected):
            raise ValueError(f"The data {values} doesn't look like a ranking")

    @property
    def has_ties_(self):
        """Return True if two alternatives shares the same ranking."""
        values = self.values
        return len(np.unique(values)) != len(values)

    @property
    def ties_(self):
        """Counter object that counts how many times each value appears."""
        return Counter(self.values)

    @property
    def rank_(self):
        """Alias for ``values``."""
        return self.values

    @property
    def untied_rank_(self):
        """Ranking whitout ties.

        if the ranking has ties this property assigns unique and consecutive
        values in the ranking. This method only assigns the values using the
        command ``numpy.argsort(rank_) + 1``.

        """
        if self.has_ties_:
            return np.argsort(self.rank_) + 1
        return self.rank_

    def to_series(self, *, untied=False):
        """The result as `pandas.Series`."""
        if untied:
            return pd.Series(
                self.untied_rank_,
                index=self._result_series.index.copy(deep=True),
                copy=True,
                name="Untied rank",
            )
        return super().to_series()


@doc_inherit(ResultABC, warn_class=False)
class KernelResult(ResultABC):
    """Separates the alternatives between good (kernel) and bad.

    This type of results is used by methods that select which alternatives
    are good and bad. The good alternatives are called "kernel"

    """

    _skcriteria_result_series = "Kernel"

    @doc_inherit(ResultABC._validate_result)
    def _validate_result(self, values):
        if np.asarray(values).dtype != bool:
            raise ValueError(f"The data {values} doesn't look like a kernel")

    @property
    def kernel_(self):
        """Alias for ``values``."""
        return self.values

    @property
    def kernel_size_(self):
        """How many alternatives has the kernel."""
        return np.sum(self.kernel_)

    @property
    def kernel_where_(self):
        """Indexes of the alternatives that are part of the kernel."""
        return np.where(self.kernel_)[0]

    @property
    @deprecated(
        reason=("Use ``kernel_where_`` instead"),
        version="0.7",
    )
    def kernelwhere_(self):
        """Indexes of the alternatives that are part of the kernel."""
        return self.kernel_where_

    @property
    def kernel_alternatives_(self):
        """Return the names of alternatives in the kernel."""
        return self._result_series.index[self._result_series].to_numpy(
            copy=True
        )<|MERGE_RESOLUTION|>--- conflicted
+++ resolved
@@ -178,13 +178,8 @@
     def _make_result(self, alternatives, values, extra, **kwargs):
         raise NotImplementedError()
 
-<<<<<<< HEAD
-    def evaluate(self, dm, **kwargs):
-        """Validate the dm and calculate and evaluate the alternatives.
-=======
     def _evaluate_dm(self, dm, **kwargs):
         """Internal method that contains the core evaluation logic.
->>>>>>> f571119b
 
         Parameters
         ----------
