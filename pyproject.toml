[tool.black]
line-length = 79
target-version = ["py38"]


[tool.pytest.ini_options]
markers = [
    "slow: marks tests as slow (deselect with '-m \"not slow\"')",
]
testpaths = [
    "tests",
]

# =============================================================================
# PACKAGING
# =============================================================================

[build-system]
requires = ["setuptools"]
build-backend = "setuptools.build_meta"

[project]
name = "scikit-criteria"
<<<<<<< HEAD
version = "0.8.6"
=======
version = "0.8.7.dev0"
>>>>>>> 5f829f7e
authors = [{name = "Juan B Cabral & QuatroPe", email = "jbcabral@unc.edu.ar"}]
readme = "README.md"
license = {file = "LICENSE.txt"}
description = "Scikit-Criteria is a collections of algorithms, methods and techniques for multiple-criteria decision analysis."
keywords = [
    "muticriteria",
    "mcda",
    "mcdm",
    "weightedsum",
    "weightedproduct",
    "simus",
    "topsis",
    "moora",
    "electre",
    "critic",
    "entropy",
    "dominance",
    "packaging",
]
classifiers = [
    "Development Status :: 4 - Beta",
    "Intended Audience :: Education",
    "Intended Audience :: Science/Research",
    "Operating System :: OS Independent",
    "Programming Language :: Python",
    "Programming Language :: Python :: 3",
    "Programming Language :: Python :: 3.8",
    "Programming Language :: Python :: 3.9",
    "Programming Language :: Python :: 3.10",
    "Programming Language :: Python :: 3.11",
    "Programming Language :: Python :: Implementation :: CPython",
    "Topic :: Scientific/Engineering",
]
urls = { Homepage = "https://scikit-criteria.quatrope.org/", Repository = "https://github.com/quatrope/scikit-criteria" }
dependencies = [
    "numpy>=1.0,<2.0",
    "pandas",
    "scipy",
    "jinja2",
    "custom_inherit",
    "seaborn>=0.13,<0.14",
    "pulp>=2.8,<2.9",
    "Deprecated",
    "scikit-learn>=1.3,<1.4",
    "matplotlib>=3.8.2,<3.9",
    "importlib_metadata",
    "methodtools",
]

[tool.setuptools]
include-package-data = true

[tool.setuptools.packages.find]
include = ["skcriteria", "skcriteria.*"]
namespaces = false<|MERGE_RESOLUTION|>--- conflicted
+++ resolved
@@ -21,11 +21,7 @@
 
 [project]
 name = "scikit-criteria"
-<<<<<<< HEAD
-version = "0.8.6"
-=======
 version = "0.8.7.dev0"
->>>>>>> 5f829f7e
 authors = [{name = "Juan B Cabral & QuatroPe", email = "jbcabral@unc.edu.ar"}]
 readme = "README.md"
 license = {file = "LICENSE.txt"}
